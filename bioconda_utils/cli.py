"""
Bioconda Utils Command Line Interface

"""

# Workaround for spurious numpy warning message
# ".../importlib/_bootstrap.py:219: RuntimeWarning: numpy.dtype size \
# changed, may indicate binary incompatibility. Expected 96, got 88"
import warnings
warnings.filterwarnings("ignore", message="numpy.dtype size changed")

import sys
import os
import shlex
import logging
from collections import defaultdict, Counter
from functools import partial
import inspect
from typing import List, Tuple

import argh
from argh import arg, named
import networkx as nx
from networkx.drawing.nx_pydot import write_dot
import pandas

from . import __version__ as VERSION
from . import utils
from .build import build_recipes
from . import docker_utils
from . import lint
from . import bioconductor_skeleton as _bioconductor_skeleton
from . import cran_skeleton
from . import update_pinnings
from . import graph
from .githandler import BiocondaRepo, install_gpg_key

logger = logging.getLogger(__name__)


def enable_logging(default_loglevel='info', default_file_loglevel='debug'):
    """Adds the parameter ``--loglevel`` and sets up logging

    Args:
      default_loglevel: loglevel used when --loglevel is not passed
    """
    def decorator(func):
        @arg('--loglevel', help="Set logging level (debug, info, warning, error, critical)")
        @arg('--logfile', help="Write log to file")
        @arg('--logfile-level', help="Log level for log file")
        @arg('--log-command-max-lines', help="Limit lines emitted for commands executed")
        @utils.wraps(func)
        def wrapper(*args, loglevel=default_loglevel, logfile=None,
                    logfile_level=default_file_loglevel,
                    log_command_max_lines=None, **kwargs):
            max_lines = int(log_command_max_lines) if log_command_max_lines else None
            utils.setup_logger('bioconda_utils', loglevel, logfile, logfile_level,
                               max_lines)
            func(*args, **kwargs)
        return wrapper
    return decorator


def enable_debugging():
    """Adds the paremeter ``--pdb`` (or ``-P``) to enable dropping into PDB"""
    def decorator(func):
        @arg('-P', '--pdb', help="Drop into debugger on exception")
        @utils.wraps(func)
        def wrapper(*args, pdb=False, **kwargs):
            try:
                func(*args, **kwargs)
            except Exception as e:
                logger.exception("Dropping into debugger")
                if pdb:
                    import pdb
                    pdb.post_mortem()
                else:
                    raise
        return wrapper
    return decorator


def enable_threads():
    """Adds the parameter ``--threads`` (or ``-t``) to limit parallelism"""
    def decorator(func):
        @arg('-t', '--threads', help="Limit maximum number of processes used.")
        @utils.wraps(func)
        def wrapper(*args, threads=16, **kwargs):
            utils.set_max_threads(threads)
            func(*args, **kwargs)
        return wrapper
    return decorator


def recipe_folder_and_config(allow_missing_for=None):
    """Adds optional positional arguments recipe_folder and config

    Requires that func has synopsis ``def x(recipe_folder, config,...)``.
    """
    def check_arg(args, idx, name, default, allow_missing):
        val = args[idx]
        if not val:
            val = default
        if not os.path.exists(val) and not allow_missing:
            sys.exit(f"Argument '{name}' points to missing file '{val}'")
        if val != args[idx]:
            lst = list(args)
            lst[idx] = val
            return tuple(lst)
        return args

    def decorator(func):
        args = inspect.getfullargspec(func).args
        try:
            recipe_folder_idx = args.index('recipe_folder')
            config_idx = args.index('config')
            allow_missing_idx = [args.index(field)
                                 for field in allow_missing_for or []]
        except ValueError:
            sys.exit(f"Function {func} must have 'recipe_folder' and 'config' args")
        @arg('recipe_folder', nargs='?',
             help='Path to folder containing recipes (default: recipes/)')
        @arg('config', nargs='?',
             help='Path to Bioconda config (default: config.yml)')
        @utils.wraps(func)
        def wrapper(*args, **kwargs):
            allow = any(args[idx] for idx in allow_missing_idx)
            args = check_arg(args, recipe_folder_idx, 'recipe_folder', 'recipes/', allow)
            args = check_arg(args, config_idx, 'config', 'config.yml', allow)
            func(*args, **kwargs)
        return wrapper
    return decorator


def get_recipes_to_build(git_range: Tuple[str], recipe_folder: str) -> List[str]:
    """Gets list of modified recipes according to git_range and blacklist

    See `BiocondaRepoMixin.get_recipes_to_build()`.

    Arguments:
      git_range: one or two-tuple containing "from" and "to" git refs,
                 with "to" defaulting to "HEAD"
    Returns:
      List of recipes for which meta.yaml or build.sh was modified or
      which were unblacklisted.
    """
    if not git_range or len(git_range) > 2:
        sys.exit("--git-range may have only one or two arguments")
    other = git_range[0]
    ref = "HEAD" if len(git_range) == 1 else git_range[1]
    repo = BiocondaRepo(recipe_folder)
    return repo.get_recipes_to_build(ref, other)


def get_recipes(config, recipe_folder, packages, git_range) -> List[str]:
    """Gets list of paths to recipe folders to be built

    Considers all recipes matching globs in packages, constrains to
    recipes modified or unblacklisted in the git_range if given, then
    removes blacklisted recipes.

    """
    recipes = list(utils.get_recipes(recipe_folder, packages))
    logger.info("Considering total of %s recipes%s.",
                len(recipes), utils.ellipsize_recipes(recipes, recipe_folder))

    if git_range:
        changed_recipes = get_recipes_to_build(git_range, recipe_folder)
        logger.info("Constraining to %s git modified recipes%s.", len(changed_recipes),
                    utils.ellipsize_recipes(changed_recipes, recipe_folder))
        recipes = [recipe for recipe in recipes if recipe in set(changed_recipes)]
        if len(recipes) != len(changed_recipes):
            logger.info("Overlap was %s recipes%s.", len(recipes),
                        utils.ellipsize_recipes(recipes, recipe_folder))

    blacklist = utils.get_blacklist(config, recipe_folder)
    blacklisted = []
    for recipe in recipes:
        if os.path.relpath(recipe, recipe_folder) in blacklist:
            blacklisted.append(recipe)
    if blacklisted:
        logger.info("Ignoring %s blacklisted recipes%s.", len(blacklisted),
                    utils.ellipsize_recipes(blacklisted, recipe_folder))
        recipes = [recipe for recipe in recipes if recipe not in set(blacklisted)]
    logger.info("Processing %s recipes%s.", len(recipes),
                utils.ellipsize_recipes(recipes, recipe_folder))
    return recipes


# NOTE:
#
# A package is the name of the software package, like `bowtie`.
#
# A recipe is the path to the recipe of one version of a package, like
# `recipes/bowtie` or `recipes/bowtie/1.0.1`.


@arg('config', help='Path to yaml file specifying the configuration')
@arg('--strict-version', action='store_true', help='Require version to strictly match.')
@arg('--strict-build', action='store_true', help='Require version and build to strictly match.')
@arg('--remove', action='store_true', help='Remove packages from anaconda.')
@arg('--dryrun', '-n', action='store_true', help='Only print removal plan.')
@arg('--url', action='store_true', help='Print anaconda urls.')
@arg('--channel', help="Channel to check for duplicates")
@enable_logging()
def duplicates(config,
               strict_version=False,
               strict_build=False,
               dryrun=False,
               remove=False,
               url=False,
               channel='bioconda'):
    """
    Detect packages in bioconda that have duplicates in the other defined
    channels.
    """
    if remove and not strict_build:
        raise ValueError('Removing packages is only supported in case of '
                         '--strict-build.')

    config = utils.load_config(config)
    if channel not in config['channels']:
        raise ValueError("Channel given with --channel must be in config channels")
    our_channel = channel
    channels = [c for c in config['channels'] if c != our_channel]
    logger.info("Checking for packages from %s also present in %s",
                our_channel, channels)

    check_fields = ['name']
    if strict_version or strict_build:
        check_fields += ['version']
    if strict_build:
        check_fields += ['build']

    def remove_package(spec):
        fn = '{}-{}-{}.tar.bz2'.format(*spec)
        name, version = spec[:2]
        subcmd = [
            'remove', '-f',
            '{channel}/{name}/{version}/{fn}'.format(
                name=name, version=version, fn=fn, channel=our_channel
            )
        ]
        if dryrun:
            logger.info(" ".join([utils.bin_for('anaconda')] + subcmd))
        else:
            token = os.environ.get('ANACONDA_TOKEN')
            if token is None:
                token = []
            else:
                token = ['-t', token]
            logger.info(utils.run([utils.bin_for('anaconda')] + token + subcmd, mask=[token]).stdout)

    # packages in our channel
    repodata = utils.RepoData()
    our_package_specs = set(repodata.get_package_data(check_fields, our_channel))
    logger.info("%s unique packages specs to consider in %s",
                len(our_package_specs), our_channel)

    # packages in channels we depend on
    duplicate = defaultdict(list)
    for channel in channels:
        package_specs = set(repodata.get_package_data(check_fields, channel))
        logger.info("%s unique packages specs to consider in %s",
                    len(package_specs), channel)
        dups = our_package_specs & package_specs
        logger.info("  (of which %s are duplicate)", len(dups))
        for spec in dups:
            duplicate[spec].append(channel)

    print('\t'.join(check_fields + ['channels']))
    for spec, dup_channels in sorted(duplicate.items()):
        if remove:
            remove_package(spec)
        else:
            if url:
                if not strict_version and not strict_build:
                    print('https://anaconda.org/{}/{}'.format(
                          our_channel, spec[0]))
                print('https://anaconda.org/{}/{}/files?version={}'.format(
                    our_channel, *spec))
            else:
                print(*spec, ','.join(dup_channels), sep='\t')


@recipe_folder_and_config(allow_missing_for=['list_checks'])
@arg(
    '--packages',
    nargs="+",
    help='Glob for package[s] to build. Default is to build all packages. Can '
    'be specified more than once')
@arg('--cache', help='''To speed up debugging, use repodata cached locally in
     the provided filename. If the file does not exist, it will be created the
     first time.''')
@arg('--list-checks', help='''List the linting functions to be used and then
     exit''')
@arg('--exclude', nargs='+', help='''Exclude this linting function. Can be used
     multiple times.''')
@arg('--push-status', action='store_true', help='''If set, the lint status will
     be sent to the current commit on github. Also needs --user and --repo to
     be set. Requires the env var GITHUB_TOKEN to be set. Note that pull
     requests from forks will not have access to encrypted variables on
     ci, so this feature may be of limited use.''')
@arg('--commit', help='Commit on github on which to update status')
@arg('--push-comment', action='store_true', help='''If set, the lint status
     will be posted as a comment in the corresponding pull request (given by
     --pull-request). Also needs --user and --repo to be set. Requires the env
     var GITHUB_TOKEN to be set.''')
@arg('--pull-request', type=int, help='''Pull request id on github on which to
     post a comment.''')
@arg('--user', help='Github user')
@arg('--repo', help='Github repo')
@arg('--git-range', nargs='+',
     help='''Git range (e.g. commits or something like
     "master HEAD" to check commits in HEAD vs master, or just "HEAD" to
     include uncommitted changes). All recipes modified within this range will
     be built if not present in the channel.''')
@arg('--full-report', action='store_true', help='''Default behavior is to
     summarize the linting results; use this argument to get the full
     results as a TSV printed to stdout.''')
@arg('--try-fix', help='''Attempt to fix problems where found''')
@enable_logging()
@enable_debugging()
@named('lint')
def do_lint(recipe_folder, config, packages="*", cache=None, list_checks=False,
            exclude=None, push_status=False, user='bioconda',
            commit=None, push_comment=False, pull_request=None,
            repo='bioconda-recipes', git_range=None, full_report=False,
            try_fix=False):
    """
    Lint recipes

    If --push-status is not set, reports a TSV of linting results to stdout.
    Otherwise pushes a commit status to the specified commit on github.
    """
    if list_checks:
        print('\n'.join(str(check) for check in lint.get_checks()))
        sys.exit(0)

    config = utils.load_config(config)

    if cache is not None:
        utils.RepoData().set_cache(cache)

    recipes = get_recipes(config, recipe_folder, packages, git_range)
    linter = lint.Linter(config, recipe_folder, exclude)
    result = linter.lint(recipes, fix=try_fix)
    messages = linter.get_messages()

    if messages:
        print("The following problems have been found:\n")
        print(linter.get_report())

    if not result:
        print("All checks OK")
    else:
        sys.exit("Errors were found")


@recipe_folder_and_config()
@arg('--packages',
     nargs="+",
     help='Glob for package[s] to build. Default is to build all packages. Can '
    'be specified more than once')
@arg('--git-range', nargs='+',
     help='''Git range (e.g. commits or something like
     "master HEAD" to check commits in HEAD vs master, or just "HEAD" to
     include uncommitted changes). All recipes modified within this range will
     be built if not present in the channel.''')
@arg('--testonly', help='Test packages instead of building')
@arg('--force',
     help='''Force building the recipe even if it already exists in the
     bioconda channel. If --force is specified, --git-range is ignored and only
     those packages matching --packages globs will be built.''')
@arg('--docker', action='store_true',
     help='Build packages in docker container.')
@arg('--mulled-test', action='store_true', help="Run a mulled-build test on the built package")
@arg('--mulled-upload-target', help="Provide a quay.io target to push mulled docker images to.")
@arg('--build_script_template', help='''Filename to optionally replace build
     script template used by the Docker container. By default use
     docker_utils.BUILD_SCRIPT_TEMPLATE. Only used if --docker is True.''')
@arg('--pkg_dir', help='''Specifies the directory to which container-built
     packages should be stored on the host. Default is to use the host's
     conda-bld dir. If --docker is not specified, then this argument is
     ignored.''')
@arg('--anaconda-upload', action='store_true', help='''After building recipes, upload
     them to Anaconda. This requires $ANACONDA_TOKEN to be set.''')
@arg('--build-image', action='store_true', help='''Build temporary docker build
     image with conda/conda-build version matching local versions''')
@arg('--keep-image', action='store_true', help='''After building recipes, the
     created Docker image is removed by default to save disk space. Use this
     argument to disable this behavior.''')
@arg('--lint', '--prelint', action='store_true', help='''Just before each recipe, apply
     the linting functions to it. This can be used as an alternative to linting
     all recipes before any building takes place with the `bioconda-utils lint`
     command.''')
@arg('--lint-exclude', nargs='+',
     help='''Exclude this linting function. Can be used multiple times.''')
@arg('--check-channels', nargs='+',
     help='''Channels to check recipes against before building. Any recipe
     already present in one of these channels will be skipped. The default is
     the first two channels specified in the config file. Note that this is
     ignored if you specify --git-range.''')
<<<<<<< HEAD
@arg('--n-workers', type=int, default=1,
     help='''The number of parallel workers that are in use. This is intended
     for use in cases such as the "bulk" branch, where there are multiple
     parallel workers building and uploading recipes. In essence, this causes
     bioconda-utils to process every Nth sub-DAG, where N is the value you give
     to this option. The default is 1, which is intended for cases where there
     are NOT parallel workers (i.e., the majority of cases). This should
     generally NOT be used in conjunctions with the --packages or --git-range
     options!''')
@arg('--worker-offset', type=int, default=0,
     help='''This is only used if --nWorkers is >1. In that case, then each
     instance of bioconda-utils will process every Nth sub-DAG. This option
     gives the 0-based offset for that. For example, if "--n-workers 5 --worker-offset 0"
     is used, then this instance of bioconda-utils will process the 1st, 6th,
     11th, etc. sub-DAGs. Equivalently, using "--n-workers 5 --worker-offset 1"
     will result in sub-DAGs 2, 7, 12, etc. being processed. If you use more
     than one worker, then make sure to give each a different offset!''')
=======
@arg('--keep-old-work', action='store_true', help='''Do not remove anything
from environment, even after successful build and test.''')
>>>>>>> 3508cf9a
@enable_logging()
def build(recipe_folder, config, packages="*", git_range=None, testonly=False,
          force=False, docker=None, mulled_test=False, build_script_template=None,
          pkg_dir=None, anaconda_upload=False, mulled_upload_target=None,
          build_image=False, keep_image=False, lint=False, lint_exclude=None,
<<<<<<< HEAD
          check_channels=None, n_workers=1, worker_offset=0):
=======
          check_channels=None, keep_old_work=False):
>>>>>>> 3508cf9a
    cfg = utils.load_config(config)
    setup = cfg.get('setup', None)
    if setup:
        logger.debug("Running setup: %s", setup)
        for cmd in setup:
            utils.run(shlex.split(cmd), mask=False)

    recipes = get_recipes(cfg, recipe_folder, packages, git_range)

    if docker:
        if build_script_template is not None:
            build_script_template = open(build_script_template).read()
        else:
            build_script_template = docker_utils.BUILD_SCRIPT_TEMPLATE
        if pkg_dir is None:
            use_host_conda_bld = True
        else:
            use_host_conda_bld = False

        docker_builder = docker_utils.RecipeBuilder(
            build_script_template=build_script_template,
            pkg_dir=pkg_dir,
            use_host_conda_bld=use_host_conda_bld,
            keep_image=keep_image,
            build_image=build_image,
        )
    else:
        docker_builder = None

    if lint_exclude and not lint:
        logger.warning('--lint-exclude has no effect unless --lint is specified.')

    label = os.getenv('BIOCONDA_LABEL', None) or None

    success = build_recipes(recipe_folder, config, recipes,
                            testonly=testonly,
                            force=force,
                            mulled_test=mulled_test,
                            docker_builder=docker_builder,
                            anaconda_upload=anaconda_upload,
                            mulled_upload_target=mulled_upload_target,
                            do_lint=lint,
                            lint_exclude=lint_exclude,
                            check_channels=check_channels,
                            label=label,
<<<<<<< HEAD
                            n_workers=n_workers,
                            worker_offset=worker_offset)
=======
                            keep_old_work=keep_old_work)
>>>>>>> 3508cf9a
    exit(0 if success else 1)


@recipe_folder_and_config()
@arg('--packages',
     nargs="+",
     help='Glob for package[s] to show in DAG. Default is to show all '
     'packages. Can be specified more than once')
@arg('--format', choices=['gml', 'dot', 'txt'], help='''Set format to print
     graph. "gml" and "dot" can be imported into graph visualization tools
     (graphviz, gephi, cytoscape). "txt" will print out recipes grouped by
     independent subdags, largest subdag first, each in topologically sorted
     order. Singleton subdags (if not hidden with --hide-singletons) are
     reported as one large group at the end.''')
@arg('--hide-singletons',
     action='store_true',
     help='Hide singletons in the printed graph.')
@enable_logging()
def dag(recipe_folder, config, packages="*", format='gml', hide_singletons=False):
    """
    Export the DAG of packages to a graph format file for visualization
    """
    dag, name2recipes = graph.build(utils.get_recipes(recipe_folder, "*"), config)
    if packages != "*":
        dag = graph.filter(dag, packages)
    if hide_singletons:
        for node in nx.nodes(dag):
            if dag.degree(node) == 0:
                dag.remove_node(node)
    if format == 'gml':
        nx.write_gml(dag, sys.stdout.buffer)
    elif format == 'dot':
        write_dot(dag, sys.stdout)
    elif format == 'txt':
        subdags = sorted(map(sorted, nx.connected_components(dag.to_undirected())))
        subdags = sorted(subdags, key=len, reverse=True)
        singletons = []
        for i, s in enumerate(subdags):
            if len(s) == 1:
                singletons += s
                continue
            print("# subdag {0}".format(i))
            subdag = dag.subgraph(s)
            recipes = [
                recipe for package in nx.topological_sort(subdag)
                for recipe in name2recipes[package]]
            print('\n'.join(recipes) + '\n')
        if not hide_singletons:
            print('# singletons')
            recipes = [recipe for package in singletons for recipe in
                       name2recipes[package]]
            print('\n'.join(recipes) + '\n')


@recipe_folder_and_config()
@arg('--packages',
     nargs="+",
     help='Glob for package[s] to update, as needed due to a change in pinnings')
@arg('--skip-additional-channels',
     nargs='*',
     help="""Skip updating/bumping packges that are already built with
     compatible pinnings in one of the given channels in addition to those
     listed in 'config'.""")
@arg('--bump-only-python',
     help="""Bump package build numbers even if the only applicable pinning
     change is the python version. This is generally required unless you plan
     on building everything.""")
@arg('--cache', help='''To speed up debugging, use repodata cached locally in
     the provided filename. If the file does not exist, it will be created the
     first time.''')
@enable_logging()
@enable_threads()
@enable_debugging()
def update_pinning(recipe_folder, config, packages="*",
                   skip_additional_channels=None,
                   bump_only_python=False,
                   cache=None):
    """Bump a package build number and all dependencies as required due
    to a change in pinnings
    """
    config = utils.load_config(config)
    if skip_additional_channels:
        config['channels'] += skip_additional_channels

    if cache:
        utils.RepoData().set_cache(cache)
    utils.RepoData().df  # trigger load

    build_config = utils.load_conda_build_config()
    blacklist = utils.get_blacklist(config, recipe_folder)

    from . import recipe
    dag = graph.build_from_recipes(
        recip for recip in recipe.load_parallel_iter(recipe_folder, "*")
        if recip.reldir not in blacklist)

    dag = graph.filter_recipe_dag(dag, packages, [])

    logger.warning("Considering %i recipes", len(dag))

    stats = Counter()
    hadErrors = set()
    bumpErrors = set()

    needs_bump = partial(update_pinnings.check, build_config=build_config)

    State = update_pinnings.State

    for status, recip in zip(utils.parallel_iter(needs_bump, dag, "Processing..."), dag):
        logger.debug("Recipe %s status: %s", recip, status)
        stats[status] += 1
        if status.needs_bump(bump_only_python):
            logger.info("Bumping %s", recip)
            recip.reset_buildnumber(int(recip['build']['number'])+1)
            recip.save()
        elif status.failed():
            logger.info("Failed to inspect %s", recip)
            hadErrors.add(recipe)
        else:
            logger.info('OK: %s', recip)

    # Print some information
    print("Packages requiring the following:")
    print(stats)
    #print("  No build number change needed: {}".format(stats[STATE.ok]))
    #print("  A rebuild for a new python version: {}".format(stats[STATE.bump_python]))
    #print("  A build number increment: {}".format(stats[STATE.bump]))

    if hadErrors:
        print("{} packages produced an error "
              "in conda-build: {}".format(len(hadErrors), list(hadErrors)))

    if bumpErrors:
        print("The build numbers in the following recipes "
              "could not be incremented: {}".format(list(bumpErrors)))


@recipe_folder_and_config()
@arg('--dependencies', nargs='+',
     help='''Return recipes in `recipe_folder` in the dependency chain for the
     packages listed here. Answers the question "what does PACKAGE need?"''')
@arg('--reverse-dependencies', nargs='+',
     help='''Return recipes in `recipe_folder` in the reverse dependency chain
     for packages listed here. Answers the question "what depends on
     PACKAGE?"''')
@arg('--restrict',
     help='''Restrict --dependencies to packages in `recipe_folder`. Has no
     effect if --reverse-dependencies, which always looks just in the recipe
     dir.''')
@enable_logging()
def dependent(recipe_folder, config, restrict=False,
              dependencies=None, reverse_dependencies=None):
    """
    Print recipes dependent on a package
    """
    if dependencies and reverse_dependencies:
        raise ValueError(
            '`dependencies` and `reverse_dependencies` are mutually exclusive')
    if not any([dependencies, reverse_dependencies]):
        raise ValueError(
            'One of `--dependencies` or `--reverse-dependencies` is required.')

    d, n2r = graph.build(utils.get_recipes(recipe_folder, "*"), config, restrict=restrict)

    if reverse_dependencies is not None:
        func, packages = nx.algorithms.descendants, reverse_dependencies
    elif dependencies is not None:
        func, packages = nx.algorithms.ancestors, dependencies

    pkgs = []
    for pkg in packages:
        pkgs.extend(list(func(d, pkg)))
    print('\n'.join(sorted(list(set(pkgs)))))


@arg('package', help='''Bioconductor package name. This is case-sensitive, and
     must match the package name on the Bioconductor site. If "update-all-packages"
     is specified, then all packages in a given bioconductor release will be
     created/updated (--force is then implied).''')
@recipe_folder_and_config()
@arg('--versioned', action='store_true', help='''If specified, recipe will be
     created in RECIPES/<package>/<version>''')
@arg('--force', action='store_true', help='''Overwrite the contents of an
     existing recipe. If --recursive is also used, then overwrite *all* recipes
     created.''')
@arg('--pkg-version', help='''Package version to use instead of the current
     one''')
@arg('--bioc-version', help="""Version of Bioconductor to target. If not
     specified, then automatically finds the latest version of Bioconductor
     with the specified version in --pkg-version, or if --pkg-version not
     specified, then finds the the latest package version in the latest
     Bioconductor version""")
@arg('--recursive', action='store_true', help="""Creates the recipes for all
     Bioconductor and CRAN dependencies of the specified package.""")
@arg('--skip-if-in-channels', nargs='*', help="""When --recursive is used, it will build
     *all* recipes. Use this argument to skip recursive building for packages
     that already exist in the packages listed here.""")
@enable_logging('debug')
def bioconductor_skeleton(
    recipe_folder, config, package, versioned=False, force=False,
    pkg_version=None, bioc_version=None, recursive=False,
    skip_if_in_channels=['conda-forge', 'bioconda']):
    """
    Build a Bioconductor recipe. The recipe will be created in the 'recipes'
    directory and will be prefixed by "bioconductor-". If --recursive is set,
    then any R dependency recipes will be prefixed by "r-".

    These R recipes must be evaluated on a case-by-case basis to determine if
    they are relevant to biology (in which case they should be submitted to
    bioconda) or not (submit to conda-forge).

    Biology-related:
        'bioconda-utils clean-cran-skeleton <recipe> --no-windows'
        and submit to Bioconda.

    Not bio-related:
        'bioconda-utils clean-cran-skeleton <recipe>'
        and submit to conda-forge.

    """
    seen_dependencies = set()

    if package == "update-all-packages":
        if not bioc_version:
            bioc_version = _bioconductor_skeleton.latest_bioconductor_release_version()
        packages = _bioconductor_skeleton.fetchPackages(bioc_version)
        problems = []
        for k, v in packages.items():
            try:
                _bioconductor_skeleton.write_recipe(
                    k, recipe_folder, config, force=True, bioc_version=bioc_version,
                    pkg_version=v['Version'], versioned=versioned, packages=packages,
                    skip_if_in_channels=skip_if_in_channels)
            except:
                problems.append(k)
        if len(problems):
            sys.exit("The following recipes had problems and were not finished: {}".format(", ".join(problems)))
    else:
        _bioconductor_skeleton.write_recipe(
            package, recipe_folder, config, force=force, bioc_version=bioc_version,
            pkg_version=pkg_version, versioned=versioned, recursive=recursive,
            seen_dependencies=seen_dependencies,
            skip_if_in_channels=skip_if_in_channels)


@arg('recipe', help='''Path to recipe to be cleaned''')
@arg('--no-windows', action='store_true', help="""Use this when submitting an
     R package to Bioconda. After a CRAN skeleton is created, any
     Windows-related lines will be removed and the bld.bat file will be
     removed.""")
@enable_logging()
def clean_cran_skeleton(recipe, no_windows=False):
    """
    Cleans skeletons created by ``conda skeleton cran``.

    Before submitting to conda-forge or Bioconda, recipes generated with ``conda
    skeleton cran`` need to be cleaned up: comments removed, licenses fixed, and
    other linting.

    Use --no-windows for a Bioconda submission.
    """
    cran_skeleton.clean_skeleton_files(recipe, no_windows=no_windows)


@arg('recipe_folder', help='Path to recipes directory')
@arg('config', help='Path to yaml file specifying the configuration')
@recipe_folder_and_config()
@arg('--packages', nargs="+",
     help='Glob(s) for package[s] to scan. Can be specified more than once')
@arg('--exclude', nargs="+",
     help='Globs for package[s] to exclude from scan. Can be specified more than once')
@arg('--exclude-subrecipes', help='''By default, only subrecipes explicitly
     enabled for watch in meta.yaml are considered. Set to 'always' to
     exclude all subrecipes.  Set to 'never' to include all subrecipes''')
@arg('--exclude-channels', nargs="+", help='''Exclude recipes
     building packages present in other channels. Set to 'none' to disable
     check.''')
@arg('--ignore-blacklists', help='''Do not exclude recipes from blacklist''')
@arg('--fetch-requirements',
     help='''Try to fetch python requirements. Please note that this requires
     downloading packages and executing setup.py, so presents a potential
     security problem.''')
@arg('--cache', help='''To speed up debugging, use repodata cached locally in
     the provided filename. If the file does not exist, it will be created
     the first time. Caution: The cache will not be updated if
     exclude-channels is changed''')
@arg('--unparsed-urls', help='''Write unrecognized urls to this file''')
@arg('--failed-urls', help='''Write urls with permanent failure to this file''')
@arg('--recipe-status', help='''Write status for each recipe to this file''')
@arg('--check-branch', help='''Check if recipe has active branch''')
@arg("--only-active", action="store_true", help="Check only recipes with active update")
@arg("--create-branch", action="store_true", help='''Create branch for each
     update''')
@arg("--create-pr", action="store_true", help='''Create PR for each update.
     Implies create-branch.''')
@arg("--max-updates", help='''Exit after ARG updates''')
@arg("--no-shuffle", help='''Do not shuffle recipe order''')
@arg("--dry-run", help='''Don't update remote git or github"''')
@arg("--no-check-pinnings", help='''Don't check for pinning updates''')
@arg("--no-follow-graph",
     help='''Don't process recipes in graph order or add dependent recipes
     to checks. Implies --no-skip-pending-deps.''')
@arg("--no-check-pending-deps",
     help='''Don't check for recipes having a dependency with a pending update.
     Update all recipes, including those having deps in need or rebuild.''')
@arg("--no-check-version-update",
     help='''Don't check for version updates to recipes''')
@arg('--bump-only-python',
     help="""Bump package build numbers even if the only applicable pinning
     change is the python version. This is generally required unless you plan
     on building everything.""")
@arg('--sign', nargs="?", help='''Enable signing. Optionally takes keyid.''')
@arg('--commit-as', nargs=2, help='''Set user and email to use for committing. '''
     '''Takes exactly two arguments.''')
@enable_logging()
@enable_debugging()
@enable_threads()
def autobump(recipe_folder, config, packages='*', exclude=None, cache=None,
             failed_urls=None, unparsed_urls=None, recipe_status=None,
             exclude_subrecipes=None, exclude_channels='conda-forge',
             ignore_blacklists=False,
             fetch_requirements=False,
             check_branch=False, create_branch=False, create_pr=False,
             only_active=False, no_shuffle=False,
             max_updates=0, dry_run=False,
             no_check_pinnings=False, no_follow_graph=False,
             no_check_version_update=False,
             no_check_pending_deps=False, bump_only_python=False,
             sign=0, commit_as=None):
    """
    Updates recipes in recipe_folder
    """
    # load and register config
    config_dict = utils.load_config(config)
    from . import autobump
    from . import githubhandler
    from . import hosters

    if no_follow_graph:
        recipe_source = autobump.RecipeSource(
            recipe_folder, packages, exclude or [], not no_shuffle)
        no_skip_pending_deps = True
    else:
        recipe_source = autobump.RecipeGraphSource(
            recipe_folder, packages, exclude, not no_shuffle,
            config_dict, cache_fn=cache and cache + "_dag.pkl")

    # Setup scanning pipeline
    scanner = autobump.Scanner(recipe_source,
                               cache_fn=cache and cache + "_scan.pkl",
                               status_fn=recipe_status)

    # Always exclude recipes that were explicitly disabled
    scanner.add(autobump.ExcludeDisabled)

    # Exclude packages that are on the blacklist
    if not ignore_blacklists:
        scanner.add(autobump.ExcludeBlacklisted, recipe_folder, config_dict)

    # Exclude sub-recipes
    if exclude_subrecipes != "never":
        scanner.add(autobump.ExcludeSubrecipe,
                    always=exclude_subrecipes == "always")

    # Exclude recipes with dependencies pending an update
    if not no_check_pending_deps and not no_follow_graph:
        scanner.add(autobump.ExcludeDependencyPending, recipe_source.dag)

    # Load recipe
    git_handler = None
    if check_branch or create_branch or create_pr or only_active:
        # We need to take the recipe from the git repo. This
        # loads the bump/<recipe> branch if available
        git_handler = BiocondaRepo(recipe_folder, dry_run)
        git_handler.checkout_master()
        if only_active:
            scanner.add(autobump.ExcludeNoActiveUpdate, git_handler)
        scanner.add(autobump.GitLoadRecipe, git_handler)

        env_key = os.environ.get("CODE_SIGNING_KEY")
        if sign is None:
            git_handler.enable_signing()
        elif sign:
            git_handler.enable_signing(sign)
        elif env_key:
            try:
                git_handler.enable_signing(install_gpg_key(env_key))
            except ValueError as exc:
                logger.error("Failed to use CODE_SIGNING_KEY from environment: %s",
                             exc)
        if commit_as:
            git_handler.set_user(*commit_as)
    else:
        # Just load from local file system
        scanner.add(autobump.LoadRecipe)
        if sign or sign is None:
            logger.warning("Not using git. --sign has no effect")

    # Exclude recipes that are present in "other channels"
    if exclude_channels != ["none"]:
        if not isinstance(exclude_channels, list):
            exclude_channels = [exclude_channels]
        scanner.add(autobump.ExcludeOtherChannel, exclude_channels,
                    cache and cache + "_repodata.txt")

    # Test if due to pinnings, the package hash would change and a rebuild
    # has become necessary. If so, bump the buildnumber.
    if not no_check_pinnings:
        scanner.add(autobump.CheckPinning, bump_only_python)

    # Check for new versions and update the SHA afterwards
    if not no_check_version_update:
        scanner.add(autobump.UpdateVersion, hosters.Hoster.select_hoster, unparsed_urls)
        if fetch_requirements:
            # This attempts to determine dependencies exported by PyPi packages,
            # requires running setup.py, so only enabled on request.
            scanner.add(autobump.FetchUpstreamDependencies)
        scanner.add(autobump.UpdateChecksums, failed_urls)

    # Write the recipe. For making PRs, the recipe should be written to a branch
    # of its own.
    if create_branch or create_pr:
        scanner.add(autobump.GitWriteRecipe, git_handler)
    else:
        scanner.add(autobump.WriteRecipe)

    # Create a PR for the branch
    if create_pr:
        token = os.environ.get("GITHUB_TOKEN")
        if not token and not dry_run:
            logger.critical("GITHUB_TOKEN required to create PRs")
            exit(1)
        github_handler = githubhandler.AiohttpGitHubHandler(
            token, dry_run, "bioconda", "bioconda-recipes")
        scanner.add(autobump.CreatePullRequest, git_handler, github_handler)

    # Terminate the scanning pipeline after x recipes have reached this point.
    if max_updates:
        scanner.add(autobump.MaxUpdates, max_updates)

    # And go.
    scanner.run()

    # Cleanup
    if git_handler:
        git_handler.close()


@arg('--loglevel', default='info', help='Log level')
def bot(loglevel='info'):
    """Locally accedd bioconda-bot command API

    To run the bot locally, use:

    $ gunicorn bioconda_utils.bot:init_app_internal_celery --worker-class aiohttp.worker.GunicornWebWorker

    You can append --reload to have gunicorn reload if any of the python files change.
    """

    utils.setup_logger('bioconda_utils', loglevel)

    logger.error("Nothing here yet")

def main():
    if '--version' in sys.argv:
        print("This is bioconda-utils version", VERSION)
        sys.exit(0)
    argh.dispatch_commands([
        build, dag, dependent, do_lint, duplicates, update_pinning,
        bioconductor_skeleton, clean_cran_skeleton, autobump, bot
    ])<|MERGE_RESOLUTION|>--- conflicted
+++ resolved
@@ -401,7 +401,6 @@
      already present in one of these channels will be skipped. The default is
      the first two channels specified in the config file. Note that this is
      ignored if you specify --git-range.''')
-<<<<<<< HEAD
 @arg('--n-workers', type=int, default=1,
      help='''The number of parallel workers that are in use. This is intended
      for use in cases such as the "bulk" branch, where there are multiple
@@ -419,20 +418,14 @@
      11th, etc. sub-DAGs. Equivalently, using "--n-workers 5 --worker-offset 1"
      will result in sub-DAGs 2, 7, 12, etc. being processed. If you use more
      than one worker, then make sure to give each a different offset!''')
-=======
 @arg('--keep-old-work', action='store_true', help='''Do not remove anything
 from environment, even after successful build and test.''')
->>>>>>> 3508cf9a
 @enable_logging()
 def build(recipe_folder, config, packages="*", git_range=None, testonly=False,
           force=False, docker=None, mulled_test=False, build_script_template=None,
           pkg_dir=None, anaconda_upload=False, mulled_upload_target=None,
           build_image=False, keep_image=False, lint=False, lint_exclude=None,
-<<<<<<< HEAD
-          check_channels=None, n_workers=1, worker_offset=0):
-=======
-          check_channels=None, keep_old_work=False):
->>>>>>> 3508cf9a
+          check_channels=None, n_workers=1, worker_offset=0, keep_old_work=False):
     cfg = utils.load_config(config)
     setup = cfg.get('setup', None)
     if setup:
@@ -478,12 +471,9 @@
                             lint_exclude=lint_exclude,
                             check_channels=check_channels,
                             label=label,
-<<<<<<< HEAD
                             n_workers=n_workers,
-                            worker_offset=worker_offset)
-=======
+                            worker_offset=worker_offset,
                             keep_old_work=keep_old_work)
->>>>>>> 3508cf9a
     exit(0 if success else 1)
 
 
