"""
Package Builder
"""

import subprocess as sp
from collections import defaultdict, namedtuple
import os
import logging

from typing import List

# TODO: UnsatisfiableError is not yet in exports for conda 4.5.4
# from conda.exports import UnsatisfiableError
from conda.exceptions import UnsatisfiableError
import networkx as nx
import pandas

from . import utils
from . import docker_utils
from . import pkg_test
from . import upload
from . import lint
from . import graph

logger = logging.getLogger(__name__)


#: Result tuple for builds comprising success status and list of docker images
BuildResult = namedtuple("BuildResult", ["success", "mulled_images"])


def conda_build_purge() -> None:
    """Calls conda build purge and optionally conda clean

    ``conda clean --all`` is called if we haveless than 300 MB free space
    on the current disk.
    """
    utils.run(["conda", "build", "purge"], mask=False)

    free_mb = utils.get_free_space()
    if free_mb < 300:
        logger.info("CLEANING UP PACKAGE CACHE (free space: %iMB).", free_mb)
        utils.run(["conda", "clean", "--all"], mask=False)
        logger.info("CLEANED UP PACKAGE CACHE (free space: %iMB).",
                    utils.get_free_space())


def has_conda_in_build(recipe):
    """Checks if recipe has conda or conda build in deps"""
    deps = utils.get_deps(recipe, build=True)
    deps.update(utils.get_deps(recipe, build=False))
    return any(pkg in deps for pkg in ('conda', 'conda-build'))


def build(recipe: str, pkg_paths: List[str] = None,
          testonly: bool = False, mulled_test: bool = True,
          channels: List[str] = None,
          docker_builder: docker_utils.RecipeBuilder = None,
          raise_error: bool = False,
          linter=None) -> BuildResult:
    """
    Build a single recipe for a single env

    Arguments:
      recipe: Path to recipe
      pkg_paths: List of paths to expected packages
      testonly: Only run the tests described in the meta.yaml
      mulled_test: Run tests in minimal docker container
      channels: Channels to include via the ``--channel`` argument to
        conda-build. Higher priority channels should come first.
      docker_builder : docker_utils.RecipeBuilder object
        Use this docker builder to build the recipe, copying over the built
        recipe to the host's conda-bld directory.
      raise_error: Instead of returning a failed build result, raise the
        error instead. Used for testing.
      linter: Linter to use for checking recipes
    """
    if linter:
        logger.info('Linting recipe %s', recipe)
        linter.clear_messages()
        if linter.lint([recipe]):
            logger.error('\n\nThe recipe %s failed linting. See '
                         'https://bioconda.github.io/linting.html for details:\n\n%s\n',
                         recipe, linter.get_report())
            return BuildResult(False, None)
        logger.info("Lint checks passed")

    # Copy env allowing only whitelisted vars
    whitelisted_env = {
        k: str(v)
        for k, v in os.environ.items()
        if utils.allowed_env_var(k, docker_builder is not None)
    }

    logger.info("BUILD START %s", recipe)

    args = ['--override-channels']
    if testonly:
        args += ["--test"]
    else:
        args += ["--no-anaconda-upload"]

    for channel in channels or ['local']:
        args += ['-c', channel]

    logger.debug('Build and Channel Args: %s', args)

    # Even though there may be variants of the recipe that will be built, we
    # will only be checking attributes that are independent of variants (pkg
    # name, version, noarch, whether or not an extended container was used)
    meta = utils.load_first_metadata(recipe, finalize=False)
    is_noarch = bool(meta.get_value('build/noarch', default=False))
    use_base_image = meta.get_value('extra/container', {}).get('extended-base', False)
    base_image = 'bioconda/extended-base-image' if use_base_image else None

    try:
        if docker_builder is not None:
            docker_builder.build_recipe(recipe_dir=os.path.abspath(recipe),
                                        build_args=' '.join(args),
                                        env=whitelisted_env,
                                        noarch=is_noarch)
            # Use presence of expected packages to check for success
            for pkg_path in pkg_paths:
                if not os.path.exists(pkg_path):
                    logger.error(
                        "BUILD FAILED: the built package %s "
                        "cannot be found", pkg_path)
                    return BuildResult(False, None)
        else:
            conda_build_cmd = [utils.bin_for('conda'), 'build']
            # - Temporarily reset os.environ to avoid leaking env vars
            # - Also pass filtered env to run()
            # - Point conda-build to meta.yaml, to avoid building subdirs
            with utils.sandboxed_env(whitelisted_env):
                cmd = conda_build_cmd + args
                for config_file in utils.get_conda_build_config_files():
                    cmd += [config_file.arg, config_file.path]
                cmd += [os.path.join(recipe, 'meta.yaml')]
                with utils.Progress():
                    utils.run(cmd, env=os.environ, mask=False)

        logger.info('BUILD SUCCESS %s',
                    ' '.join(os.path.basename(p) for p in pkg_paths))

    except (docker_utils.DockerCalledProcessError, sp.CalledProcessError) as exc:
        logger.error('BUILD FAILED %s', recipe)
        if raise_error:
            raise exc
        return BuildResult(False, None)

    if mulled_test:
        logger.info('TEST START via mulled-build %s', recipe)
        mulled_images = []
        for pkg_path in pkg_paths:
            try:
                pkg_test.test_package(pkg_path, base_image=base_image)
            except sp.CalledProcessError:
                logger.error('TEST FAILED: %s', recipe)
                return BuildResult(False, None)
            logger.info("TEST SUCCESS %s", recipe)
            mulled_images.append(pkg_test.get_image_name(pkg_path))
        return BuildResult(True, mulled_images)

    return BuildResult(True, None)


def remove_cycles(dag, name2recipes, failed, skip_dependent):
    nodes_in_cycles = set()
    for cycle in list(nx.simple_cycles(dag)):
        logger.error('BUILD ERROR: dependency cycle found: %s', cycle)
        nodes_in_cycles.update(cycle)

    for name in sorted(nodes_in_cycles):
        cycle_fail_recipes = sorted(name2recipes[name])
        logger.error('BUILD ERROR: cannot build recipes for %s since '
                     'it cyclically depends on other packages in the '
                     'current build job. Failed recipes: %s',
                     name, cycle_fail_recipes)
        failed.extend(cycle_fail_recipes)
        for node in nx.algorithms.descendants(dag, name):
            if node not in nodes_in_cycles:
                skip_dependent[node].extend(cycle_fail_recipes)
    return dag.subgraph(name for name in dag if name not in nodes_in_cycles)


def get_subdags(dag, n_workers, worker_offset):
    if n_workers > 1 and worker_offset >= n_workers:
        raise ValueError(
            "n-workers is less than the worker-offset given! "
            "Either decrease --n-workers or decrease --worker-offset!")

    # Get connected subdags and sort by nodes
    if n_workers > 1:
        root_nodes = sorted([k for k, v in dag.in_degree().items() if v == 0])
        nodes = set()
        found = set()
        for idx, root_node in enumerate(root_nodes):
            children = list(nx.dfs_successors(dag, root_node).values())
            if len(children):
                children = children[0]  # If there were no children this is [], otherwise [[child1, child2, ...]]
            # This is the only obvious way of ensuring that a given node is included
            # in exactly 1 subgraph
            found.add(root_node)
            if idx % n_workers == worker_offset:
                nodes.add(root_node)
                for child in children:
                    if child not in found:
                        nodes.add(child)
            for child in children:
                found.add(child)
        logger.info("Should return sub-DAGs with {} nodes".format(len(nodes)))
        subdags = dag.subgraph(list(nodes))
        logger.info("Building and testing sub-DAGs %i in each group of %i, which is %i packages", worker_offset, n_workers, len(subdags.nodes()))
    else:
        subdags = dag

    return subdags


def build_recipes(recipe_folder: str, config_path: str, recipes: List[str],
                  mulled_test: bool = True, testonly: bool = False,
                  force: bool = False,
                  docker_builder: docker_utils.RecipeBuilder = None,
                  label: str = None,
                  anaconda_upload: bool = False,
                  mulled_upload_target=None,
                  check_channels: List[str] = None,
                  do_lint: bool = None,
                  lint_exclude: List[str] = None,
<<<<<<< HEAD
                  n_workers: int = 1,
                  worker_offset: int = 0):
=======
                  keep_old_work: bool = False):
>>>>>>> 3508cf9a
    """
    Build one or many bioconda packages.

    Arguments:
      recipe_folder: Directory containing possibly many, and possibly nested, recipes.
      config_path: Path to config file
      packages: Glob indicating which packages should be considered. Note that packages
        matching the glob will still be filtered out by any blacklists
        specified in the config.
      mulled_test: If true, test the package in a minimal container.
      testonly: If true, only run test.
      force: If true, build the recipe even though it would otherwise be filtered out.
      docker_builder: If specified, use to build all recipes
      label: If specified, use to label uploaded packages on anaconda. Default is "main" label.
      anaconda_upload: If true, upload the package(s) to anaconda.org.
      mulled_upload_target: If specified, upload the mulled docker image to the given target
        on quay.io.
      check_channels: Channels to check to see if packages already exist in them.
        Defaults to every channel in the config file except "defaults".
      do_lint: Whether to run linter
      lint_exclude: List of linting functions to exclude.
<<<<<<< HEAD
      n_workers: The number of parallel instances of bioconda-utils being run. The
        sub-DAGs are then split into groups of n_workers size.
      worker_offset: If n_workers is >1, then every worker_offset within a given group of
        sub-DAGs will be processed.
=======
      keep_old_work: Do not remove anything from environment, even after successful build and test.
>>>>>>> 3508cf9a
    """
    if not recipes:
        logger.info("Nothing to be done.")
        return True

    config = utils.load_config(config_path)
    blacklist = utils.get_blacklist(config, recipe_folder)

    # get channels to check
    if check_channels is None:
        if config['channels']:
            check_channels = [c for c in config['channels'] if c != "defaults"]
        else:
            check_channels = []

    # setup linting
    if do_lint:
        always_exclude = ('build_number_needs_bump',)
        if not lint_exclude:
            lint_exclude = always_exclude
        else:
            lint_exclude = tuple(set(lint_exclude) | set(always_exclude))
        linter = lint.Linter(config, recipe_folder, lint_exclude)
    else:
        linter = None

    failed = []

    dag, name2recipes = graph.build(recipes, config=config_path, blacklist=blacklist)
    if not dag:
        logger.info("Nothing to be done.")
        return True

    logger.info("Building and testing %s recipes in total", len(dag))

    skip_dependent = defaultdict(list)
    dag = remove_cycles(dag, name2recipes, failed, skip_dependent)
    logger.info("failed {} skip_dependent {}".format(failed, skip_dependent))
    found = set()
    logger.info("A {}".format(len(dag)))
    for i in range(n_workers):
        subdag = get_subdags(dag, n_workers, i)
        logger.info("B {}".format(len(subdag)))
        if "perl-class-load" in subdag.nodes():
            logger.info("contains perl-class-load")
        for n in subdag.nodes():
            #if n in found:
            #    print("{} already found!".format(n))
            found.add(n)
        if not subdag:
            logger.info("Nothing to be done.")
            return True
    #logger.info("Recipes to build: \n%s", "\n".join(subdag.nodes()))
    #for n in dag.nodes():
    #    if n not in found:
    #        logger.info("missing {}".format(n))
    return True

    recipe2name = {}
    for name, recipe_list in name2recipes.items():
        for recipe in recipe_list:
            recipe2name[recipe] = name

    recipes = [(recipe, recipe2name[recipe])
               for package in nx.topological_sort(subdag)
               for recipe in name2recipes[package]]


    built_recipes = []
    skipped_recipes = []
    failed_uploads = []

    for recipe, name in recipes:
        if name in skip_dependent:
            logger.info('BUILD SKIP: skipping %s because it depends on %s '
                        'which had a failed build.',
                        recipe, skip_dependent[name])
            skipped_recipes.append(recipe)
            continue

        logger.info('Determining expected packages for %s', recipe)
        try:
            pkg_paths = utils.get_package_paths(recipe, check_channels, force=force)
        except utils.DivergentBuildsError as exc:
            logger.error('BUILD ERROR: packages with divergent build strings in repository '
                         'for recipe %s. A build number bump is likely needed: %s',
                         recipe, exc)
            failed.append(recipe)
            for pkg in nx.algorithms.descendants(subdag, name):
                skip_dependent[pkg].append(recipe)
            continue
        except UnsatisfiableError as exc:
            logger.error('BUILD ERROR: could not determine dependencies for recipe %s: %s',
                         recipe, exc)
            failed.append(recipe)
            for pkg in nx.algorithms.descendants(subdag, name):
                skip_dependent[pkg].append(recipe)
            continue
        if not pkg_paths:
            logger.info("Nothing to be done for recipe %s", recipe)
            continue

        # If a recipe depends on conda, it means it must be installed in
        # the root env, which is not compatible with mulled-build tests. In
        # that case, we temporarily disable the mulled-build tests for the
        # recipe.
        keep_mulled_test = not has_conda_in_build(recipe)
        if mulled_test and not keep_mulled_test:
            logger.info('TEST SKIP: skipping mulled-build test for %s because it '
                        'depends on conda or conda-build', recipe)

        res = build(recipe=recipe,
                    pkg_paths=pkg_paths,
                    testonly=testonly,
                    mulled_test=mulled_test and keep_mulled_test,
                    channels=config['channels'],
                    docker_builder=docker_builder,
                    linter=linter)

        if not res.success:
            failed.append(recipe)
            for pkg in nx.algorithms.descendants(subdag, name):
                skip_dependent[pkg].append(recipe)
        else:
            built_recipes.append(recipe)
            if not testonly:
                if anaconda_upload:
                    for pkg in pkg_paths:
                        if not upload.anaconda_upload(pkg, label=label):
                            failed_uploads.append(pkg)
                if mulled_upload_target and keep_mulled_test:
                    for img in res.mulled_images:
                        upload.mulled_upload(img, mulled_upload_target)

        # remove traces of the build
        if not keep_old_work:
            conda_build_purge()

    if failed or failed_uploads:
        logger.error('BUILD SUMMARY: of %s recipes, '
                     '%s failed and %s were skipped. '
                     'Details of recipes and environments follow.',
                     len(recipes), len(failed), len(skipped_recipes))
        if built_recipes:
            logger.error('BUILD SUMMARY: while the entire build failed, '
                         'the following recipes were built successfully:\n%s',
                         '\n'.join(built_recipes))
        for recipe in failed:
            logger.error('BUILD SUMMARY: FAILED recipe %s', recipe)
        for name, dep in skip_dependent.items():
            logger.error('BUILD SUMMARY: SKIPPED recipe %s '
                         'due to failed dependencies %s', name, dep)
        if failed_uploads:
            logger.error('UPLOAD SUMMARY: the following packages failed to upload:\n%s',
                         '\n'.join(failed_uploads))
        return False

    logger.info("BUILD SUMMARY: successfully built %s of %s recipes",
                len(built_recipes), len(recipes))
    return True<|MERGE_RESOLUTION|>--- conflicted
+++ resolved
@@ -227,12 +227,9 @@
                   check_channels: List[str] = None,
                   do_lint: bool = None,
                   lint_exclude: List[str] = None,
-<<<<<<< HEAD
                   n_workers: int = 1,
-                  worker_offset: int = 0):
-=======
+                  worker_offset: int = 0,
                   keep_old_work: bool = False):
->>>>>>> 3508cf9a
     """
     Build one or many bioconda packages.
 
@@ -254,14 +251,11 @@
         Defaults to every channel in the config file except "defaults".
       do_lint: Whether to run linter
       lint_exclude: List of linting functions to exclude.
-<<<<<<< HEAD
       n_workers: The number of parallel instances of bioconda-utils being run. The
         sub-DAGs are then split into groups of n_workers size.
       worker_offset: If n_workers is >1, then every worker_offset within a given group of
         sub-DAGs will be processed.
-=======
       keep_old_work: Do not remove anything from environment, even after successful build and test.
->>>>>>> 3508cf9a
     """
     if not recipes:
         logger.info("Nothing to be done.")
